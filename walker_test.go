--- conflicted
+++ resolved
@@ -180,14 +180,9 @@
 	result := w.Next()
 	result = w.Next()
 
-<<<<<<< HEAD
 	assert.Equal(true, result, "Result should return true")
 	assert.Equal(0, len(w.stack))
 	assert.Equal("file", w.cur.entry.Name)
-=======
-	assert.Equal(t, true, result, "Result should return true")
-	assert.Equal(t, 0, len(w.stack))
-	assert.Equal(t, "file", w.cur.entry.Name)
 }
 
 func TestCurInit(t *testing.T) {
@@ -211,5 +206,4 @@
 	assert.Equal(t, true, result, "Result should return false")
 	assert.Equal(t, 0, len(w.stack))
 	assert.Equal(t, "/root/lo", w.Path())
->>>>>>> 226f00fd
 }